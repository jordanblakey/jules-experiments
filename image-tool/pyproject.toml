[tool.poetry]
name = "image-tool"
version = "0.1.0"
description = "A Python-based CLI utility for common image manipulation tasks."
authors = ["Jules <jules@google.com>"]
<<<<<<< HEAD
readme = "README.md" # This will now point to image-tool/README.md
packages = [
  { include = "image_tool", from = "." },
] # Adjusted 'from' to current dir
=======
readme = "README.md"                                                            # This will now point to image-tool/README.md
packages = [{ include = "src" }]                                                # Package is now 'src'
>>>>>>> baaa0e6b

[tool.poetry.dependencies]
python = ">=3.10"  # Taking the version from the new toml, ensuring it's >=3.10
Pillow = "^10.0.0"

[tool.poetry.group.dev.dependencies]
# Add development dependencies here if any in the future (e.g., pytest)
ruff = "^0.1.0"
pytest = "^7.4"

[tool.poetry.scripts]
<<<<<<< HEAD
image-tool = "src.main"
=======
image-tool = "src.main:main" # Points to main function in src/main.py
>>>>>>> baaa0e6b

[build-system]
requires = ["poetry-core>=2.0.0,<3.0.0"]  # Kept from the new toml
build-backend = "poetry.core.masonry.api"

# Ruff configuration
[tool.ruff]
select = ["E", "F", "I"] # Core Flake8 rules + isort
ignore = []
# fixable and unfixable are removed to use Ruff's defaults

exclude = [
  ".bzr",
  ".direnv",
  ".eggs",
  ".git",
  ".hg",
  ".mypy_cache",
  ".nox",
  ".pants.d",
  ".ruff_cache",
  ".svn",
  ".tox",
  ".venv",          # Common virtualenv name
  "venv",           # Another common virtualenv name
  "env",            # Yet another common virtualenv name
  "__pypackages__",
  "_build",
  "buck-out",
  "build",
  "dist",
  "node_modules",   # Though not Python, often present in mixed projects
  ".poetry",        # Poetry's own directory
]
per-file-ignores = {}

line-length = 80 # Changed line-length

# Allow unused variables when underscore-prefixed.
dummy-variable-rgx = "^(_+|(_+[a-zA-Z0-9_]*[a-zA-Z0-9]+?))$"

target-version = "py310"

[tool.ruff.format]
quote-style = "double"
indent-style = "space"
skip-magic-trailing-comma = false
line-ending = "auto"<|MERGE_RESOLUTION|>--- conflicted
+++ resolved
@@ -3,15 +3,8 @@
 version = "0.1.0"
 description = "A Python-based CLI utility for common image manipulation tasks."
 authors = ["Jules <jules@google.com>"]
-<<<<<<< HEAD
-readme = "README.md" # This will now point to image-tool/README.md
-packages = [
-  { include = "image_tool", from = "." },
-] # Adjusted 'from' to current dir
-=======
 readme = "README.md"                                                            # This will now point to image-tool/README.md
 packages = [{ include = "src" }]                                                # Package is now 'src'
->>>>>>> baaa0e6b
 
 [tool.poetry.dependencies]
 python = ">=3.10"  # Taking the version from the new toml, ensuring it's >=3.10
@@ -23,11 +16,7 @@
 pytest = "^7.4"
 
 [tool.poetry.scripts]
-<<<<<<< HEAD
 image-tool = "src.main"
-=======
-image-tool = "src.main:main" # Points to main function in src/main.py
->>>>>>> baaa0e6b
 
 [build-system]
 requires = ["poetry-core>=2.0.0,<3.0.0"]  # Kept from the new toml
